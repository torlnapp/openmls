[package]
name = "openmls"
version = "0.5.0"
authors = ["OpenMLS Authors"]
edition = "2021"
description = "A Rust implementation of the Messaging Layer Security (MLS) protocol, as defined in RFC 9420."
license = "MIT"
documentation = "https://openmls.github.io/openmls/"
repository = "https://github.com/openmls/openmls/"
readme = "../README.md"
keywords = ["MLS", "IETF", "RFC9420", "Encryption", "E2EE"]

[dependencies]
openmls_traits = { version = "0.2.0", path = "../traits" }
serde = { version = "^1.0", features = ["derive"] }
log = { version = "0.4", features = ["std"] }
tls_codec = { workspace = true }
rayon = "^1.5.0"
thiserror = "^1.0"
backtrace = { version = "0.3", optional = true }
# Only required for tests.
rand = { version = "0.8", optional = true }
serde_json = { version = "1.0", optional = true }
# Crypto providers required for KAT and testing - "test-utils" feature
itertools = { version = "0.10", optional = true }
openmls_rust_crypto = { version = "0.2.0", path = "../openmls_rust_crypto", optional = true }
openmls_basic_credential = { version = "0.2.0", path = "../basic_credential", optional = true, features = [
  "clonable",
  "test-utils",
] }
wasm-bindgen-test = { version = "0.3.40", optional = true }
getrandom = { version = "0.2.12", optional = true, features = ["js"] }
fluvio-wasm-timer = { version = "0.2.5", optional = true }
openmls_memory_storage = { path = "../memory_storage", features = [
  "test-utils",
], optional = true }
openmls_test = { path = "../openmls_test", optional = true }
openmls_libcrux_crypto = { path = "../libcrux_crypto", optional = true }
once_cell = { version = "1.19.0", optional = true }

[features]
crypto-subtle = [] # Enable subtle crypto APIs that have to be used with care.
test-utils = [
<<<<<<< HEAD
    "dep:serde_json",
    "dep:itertools",
    "openmls_rust_crypto/test-utils",
    "dep:rand",
    "dep:wasm-bindgen-test",
    "dep:openmls_basic_credential",
    "dep:openmls_memory_storage",
    "dep:openmls_test",
    "dep:once_cell",
=======
  "dep:serde_json",
  "dep:itertools",
  "dep:openmls_rust_crypto",
  "dep:rand",
  "dep:wasm-bindgen-test",
  "dep:openmls_basic_credential",
  "dep:openmls_memory_storage",
  "dep:openmls_test",
  "dep:once_cell",
  "backtrace",
>>>>>>> 58df3c76
]
backtrace = ["dep:backtrace"]
libcrux-provider = [
  "dep:openmls_libcrux_crypto",
  "openmls_test?/libcrux-provider",
]
crypto-debug = [] # ☣️ Enable logging of sensitive cryptographic information
content-debug = [] # ☣️ Enable logging of sensitive message content
js = [
  "dep:getrandom",
  "dep:fluvio-wasm-timer",
] # enable js randomness source for provider

[dev-dependencies]
criterion = { version = "^0.5", default-features = false } # need to disable default features for wasm
hex = { version = "0.4", features = ["serde"] }
itertools = "0.10"
lazy_static = "1.4"
openmls_traits = { version = "0.2.0", path = "../traits", features = [
  "test-utils",
] }
pretty_env_logger = "0.5"
tempfile = "3"
wasm-bindgen = "0.2.90"
wasm-bindgen-test = "0.3.40"
clap = { version = "4", features = ["derive"] }
base64 = "0.22.1"
flate2 = "1.0"
indicatif = "0.17.8"

# Disable for wasm32 and Win32
[target.'cfg(not(any(target_arch = "wasm32", all(target_arch = "x86", target_os = "windows"))))'.dev-dependencies]
openmls = { path = ".", features = ["test-utils", "libcrux-provider"] }
[target.'cfg(any(target_arch = "wasm32", all(target_arch = "x86", target_os = "windows")))'.dev-dependencies]
openmls = { path = ".", features = ["test-utils"] }

[[bench]]
name = "benchmark"
harness = false<|MERGE_RESOLUTION|>--- conflicted
+++ resolved
@@ -41,20 +41,9 @@
 [features]
 crypto-subtle = [] # Enable subtle crypto APIs that have to be used with care.
 test-utils = [
-<<<<<<< HEAD
-    "dep:serde_json",
-    "dep:itertools",
-    "openmls_rust_crypto/test-utils",
-    "dep:rand",
-    "dep:wasm-bindgen-test",
-    "dep:openmls_basic_credential",
-    "dep:openmls_memory_storage",
-    "dep:openmls_test",
-    "dep:once_cell",
-=======
   "dep:serde_json",
   "dep:itertools",
-  "dep:openmls_rust_crypto",
+  "openmls_rust_crypto/test-utils",
   "dep:rand",
   "dep:wasm-bindgen-test",
   "dep:openmls_basic_credential",
@@ -62,7 +51,6 @@
   "dep:openmls_test",
   "dep:once_cell",
   "backtrace",
->>>>>>> 58df3c76
 ]
 backtrace = ["dep:backtrace"]
 libcrux-provider = [
